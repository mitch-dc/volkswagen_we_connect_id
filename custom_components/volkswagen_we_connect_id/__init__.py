"""The Volkswagen We Connect ID integration."""
from __future__ import annotations

from datetime import timedelta
import logging
import asyncio
import time
from weconnect import weconnect
from weconnect.elements.control_operation import ControlOperation

from homeassistant.config_entries import ConfigEntry
from homeassistant.const import Platform
from homeassistant.core import HomeAssistant, ServiceCall, callback
from homeassistant.helpers.entity import DeviceInfo
from homeassistant.helpers.update_coordinator import (
    CoordinatorEntity,
    DataUpdateCoordinator,
)

from .const import DOMAIN
from .const import DEFAULT_UPDATE_INTERVAL_SECONDS

PLATFORMS = [Platform.BINARY_SENSOR, Platform.BUTTON, Platform.SENSOR, Platform.NUMBER, Platform.DEVICE_TRACKER]

_LOGGER = logging.getLogger(__name__)

SUPPORTED_VEHICLES = ["ID.3", "ID.4", "ID.5"]


async def async_setup_entry(hass: HomeAssistant, entry: ConfigEntry) -> bool:
    """Set up Volkswagen We Connect ID from a config entry."""

    hass.data.setdefault(DOMAIN, {})
    _we_connect = weconnect.WeConnect(
        username=entry.data["username"],
        password=entry.data["password"],
        updateAfterLogin=False,
        loginOnInit=False,
        timeout=10
    )
    
    await hass.async_add_executor_job(_we_connect.login)
    await hass.async_add_executor_job(_we_connect.update)


    async def async_update_data():
        """Fetch data from Volkswagen API."""

        try:
            before_update = time.perf_counter()
            await asyncio.wait_for(
                hass.async_add_executor_job(_we_connect.update),
                timeout=120.0
            )
            update_elapsed = time.perf_counter() - before_update
            if update_elapsed > 30:
                _LOGGER.warn(F"weconnect update took {update_elapsed:.1f}s")    

        except asyncio.TimeoutError:
            _LOGGER.error("Timeout updating weconnect")
            return

        vehicles = []

        for vin, vehicle in _we_connect.vehicles.items():
            if vehicle.model.value in SUPPORTED_VEHICLES:
                vehicles.append(vehicle)

        hass.data[DOMAIN][entry.entry_id + "_vehicles"] = vehicles
        return vehicles

    update_interval = entry.data.get("update_interval") or DEFAULT_UPDATE_INTERVAL_SECONDS

    coordinator = DataUpdateCoordinator(
        hass,
        _LOGGER,
        name=DOMAIN,
        update_method=async_update_data,
<<<<<<< HEAD
        update_interval=timedelta(seconds=300),
=======
        update_interval=timedelta(seconds=update_interval)
>>>>>>> 33179cad
    )

    hass.data.setdefault(DOMAIN, {})
    hass.data[DOMAIN][entry.entry_id + "_coordinator"] = coordinator
    hass.data[DOMAIN][entry.entry_id] = _we_connect
    hass.data[DOMAIN][entry.entry_id + "_vehicles"] = []

    # Fetch initial data so we have data when entities subscribe
    await coordinator.async_config_entry_first_refresh()

    # Setup components
    hass.config_entries.async_setup_platforms(entry, PLATFORMS)

    @callback
    async def volkswagen_id_start_stop_charging(call: ServiceCall) -> None:

        vin = call.data["vin"]
        start_stop = call.data["start_stop"]

        if (
            await hass.async_add_executor_job(
                start_stop_charging,
                vin,
                _we_connect,
                start_stop,
            )
            is False
        ):
            _LOGGER.error("Cannot send charging request to car")

    @callback
    async def volkswagen_id_set_climatisation(call: ServiceCall) -> None:

        vin = call.data["vin"]
        start_stop = call.data["start_stop"]
        target_temperature = 0
        if "target_temp" in call.data:
            target_temperature = call.data["target_temp"]

        if (
            await hass.async_add_executor_job(
                set_climatisation,
                vin,
                _we_connect,
                start_stop,
                target_temperature,
            )
            is False
        ):
            _LOGGER.error("Cannot send climate request to car")

    @callback
    async def volkswagen_id_set_target_soc(call: ServiceCall) -> None:

        vin = call.data["vin"]
        target_soc = 0
        if "target_soc" in call.data:
            target_soc = call.data["target_soc"]

        if (
            await hass.async_add_executor_job(
                set_target_soc,
                vin,
                _we_connect,
                target_soc,
            )
            is False
        ):
            _LOGGER.error("Cannot send target soc request to car")

    @callback
    async def volkswagen_id_set_ac_charge_speed(call: ServiceCall) -> None:

        vin = call.data["vin"]
        if "maximum_reduced" in call.data:
            if (
                await hass.async_add_executor_job(
                    set_ac_charging_speed,
                    vin,
                    _we_connect,
                    call.data["maximum_reduced"],
                )
                is False
            ):
                _LOGGER.error("Cannot send ac speed request to car")

    # Register our services with Home Assistant.
    hass.services.async_register(
        DOMAIN, "volkswagen_id_start_stop_charging", volkswagen_id_start_stop_charging
    )

    hass.services.async_register(
        DOMAIN, "volkswagen_id_set_climatisation", volkswagen_id_set_climatisation
    )
    hass.services.async_register(
        DOMAIN, "volkswagen_id_set_target_soc", volkswagen_id_set_target_soc
    )
    hass.services.async_register(
        DOMAIN, "volkswagen_id_set_ac_charge_speed", volkswagen_id_set_ac_charge_speed
    )

    return True


def start_stop_charging(
    call_data_vin, api: weconnect.WeConnect, operation: str
) -> bool:
    """Start of stop charging of your volkswagen."""

    for vin, vehicle in api.vehicles.items():
        if vin == call_data_vin:

            if operation == "start":
                try:
                    if (
                        vehicle.controls.chargingControl is not None
                        and vehicle.controls.chargingControl.enabled
                    ):
                        vehicle.controls.chargingControl.value = ControlOperation.START
                        _LOGGER.info("Sended start charging call to the car")
                except Exception as exc:
                    _LOGGER.error("Failed to send request to car - %s", exc)
                    return False

            if operation == "stop":
                try:
                    if (
                        vehicle.controls.chargingControl is not None
                        and vehicle.controls.chargingControl.enabled
                    ):
                        vehicle.controls.chargingControl.value = ControlOperation.STOP
                        _LOGGER.info("Sended stop charging call to the car")
                except Exception as exc:
                    _LOGGER.error("Failed to send request to car - %s", exc)
                    return False
    return True


def set_ac_charging_speed(
    call_data_vin, api: weconnect.WeConnect, charging_speed
) -> bool:
    """Set charging speed in your volkswagen."""

    for vin, vehicle in api.vehicles.items():
        if vin == call_data_vin:
            if (
                charging_speed
                != vehicle.domains["charging"][
                    "chargingSettings"
                ].maxChargeCurrentAC.value
            ):
                try:
                    vehicle.domains["charging"][
                        "chargingSettings"
                    ].maxChargeCurrentAC.value = charging_speed
                    _LOGGER.info("Sended charging speed call to the car")
                except Exception as exc:
                    _LOGGER.error("Failed to send request to car - %s", exc)
                    return False

    return True


def set_target_soc(call_data_vin, api: weconnect.WeConnect, target_soc: int) -> bool:
    """Set target SOC in your volkswagen."""

    target_soc = int(target_soc)

    for vin, vehicle in api.vehicles.items():
        if vin == call_data_vin:
            if (
                target_soc > 10
                and target_soc
                != vehicle.domains["charging"]["chargingSettings"].targetSOC_pct.value
            ):
                try:
                    vehicle.domains["charging"][
                        "chargingSettings"
                    ].targetSOC_pct.value = target_soc
                    _LOGGER.info("Sended target SoC call to the car")
                except Exception as exc:
                    _LOGGER.error("Failed to send request to car - %s", exc)
                    return False
    return True


def set_climatisation(
    call_data_vin, api: weconnect.WeConnect, operation: str, target_temperature: float
) -> bool:
    """Set climate in your volkswagen."""

    for vin, vehicle in api.vehicles.items():
        if vin == call_data_vin:

            if (
                target_temperature > 10
                and target_temperature
                != vehicle.domains["climatisation"][
                    "climatisationSettings"
                ].targetTemperature_C.value
            ):
                try:
                    vehicle.domains["climatisation"][
                        "climatisationSettings"
                    ].targetTemperature_C.value = float(target_temperature)
                    _LOGGER.info("Sended target temperature call to the car")
                except Exception as exc:
                    _LOGGER.error("Failed to send request to car - %s", exc)
                    return False

            if operation == "start":
                try:
                    if (
                        vehicle.controls.climatizationControl is not None
                        and vehicle.controls.climatizationControl.enabled
                    ):
                        vehicle.controls.climatizationControl.value = (
                            ControlOperation.START
                        )
                        _LOGGER.info("Sended start climate call to the car")
                except Exception as exc:
                    _LOGGER.error("Failed to send request to car - %s", exc)
                    return False

            if operation == "stop":
                try:
                    if (
                        vehicle.controls.climatizationControl is not None
                        and vehicle.controls.climatizationControl.enabled
                    ):
                        vehicle.controls.climatizationControl.value = (
                            ControlOperation.STOP
                        )
                        _LOGGER.info("Sended stop climate call to the car")
                except Exception as exc:
                    _LOGGER.error("Failed to send request to car - %s", exc)
                    return False
    return True


async def async_unload_entry(hass: HomeAssistant, entry: ConfigEntry) -> bool:
    """Unload a config entry."""

    unload_ok = await hass.config_entries.async_unload_platforms(entry, PLATFORMS)
    if unload_ok:
        hass.data[DOMAIN].pop(entry.entry_id)

    return unload_ok


def get_object_value(value) -> str:
    """Get value from object or enum."""

    while hasattr(value, "value"):
        value = value.value

    return value


class VolkswagenIDBaseEntity(CoordinatorEntity):
    """Common base for VolkswagenID entities."""

    # _attr_should_poll = False
    _attr_attribution = "Data provided by Volkswagen Connect ID"

    def __init__(
        self,
        we_connect: weconnect.WeConnect,
        coordinator: DataUpdateCoordinator,
        index: int,
    ) -> None:
        """Initialize sensor."""
        super().__init__(coordinator)
        self.we_connect = we_connect
        self.index = index

        self._attr_device_info = DeviceInfo(
            identifiers={(DOMAIN, f"vw{self.data.vin}")},
            manufacturer="Volkswagen",
            model=f"{self.data.model}",  # format because of the ID.3/ID.4 names.
            name=f"Volkswagen {self.data.nickname} ({self.data.vin})",
        )

    @property
    def data(self):
        """Shortcut to access coordinator data for the entity."""
        return self.coordinator.data[self.index]<|MERGE_RESOLUTION|>--- conflicted
+++ resolved
@@ -76,11 +76,7 @@
         _LOGGER,
         name=DOMAIN,
         update_method=async_update_data,
-<<<<<<< HEAD
-        update_interval=timedelta(seconds=300),
-=======
         update_interval=timedelta(seconds=update_interval)
->>>>>>> 33179cad
     )
 
     hass.data.setdefault(DOMAIN, {})
